--- conflicted
+++ resolved
@@ -2,10 +2,5 @@
 /downloads 
 /shared_files
 /uploads
-<<<<<<< HEAD
 /shared_uploads 
 /.vscode  
-=======
-/shared_uploads
-/.vscode
->>>>>>> af525c6a
